<<<<<<< HEAD
import { Ionicons } from '@expo/vector-icons';
import { Tabs, useRouter } from 'expo-router';
import { StyleSheet, View, PanResponder } from 'react-native';
import { SafeAreaProvider, SafeAreaView } from 'react-native-safe-area-context';
import { useRef } from 'react';
import { theme } from '~/lib/theme';
import { BadgedIcon } from '~/components/ui/BadgedIcon';
import { useNotificationContext } from '~/lib/notifications-context';
=======
import { Ionicons } from "@expo/vector-icons";
import { Tabs, useRouter } from "expo-router";
import { StyleSheet, View, PanResponder } from "react-native";
import { SafeAreaProvider, SafeAreaView } from "react-native-safe-area-context";
import { useRef } from "react";
import { theme } from "~/lib/theme";
import { BadgedIcon } from "~/components/ui/BadgedIcon";
import { useNotifications } from "~/lib/hooks/useNotifications";
>>>>>>> c1219365

const TAB_ITEMS = [
  {
    name: "feed",
    title: "Feed",
    icon: "home-outline",
    iconFamily: "Ionicons",
  },
  {
    name: "leaderboard",
    title: "Leaderboard",
    icon: "podium-outline",
    iconFamily: "Ionicons",
  },
  {
    name: "create",
    title: "Create",
    icon: "add-circle-outline",
    iconFamily: "Ionicons",
  },
  {
    name: "wallet",
    title: "Wallet",
    icon: "wallet-outline",
    iconFamily: "Ionicons",
  },
  {
    name: "notifications",
    title: "Notifications",
    icon: "notifications-outline",
    iconFamily: "Ionicons",
  },
  {
    name: "profile",
    title: "Profile",
    icon: "person-outline",
    iconFamily: "Ionicons",
  },
] as const;

export default function TabLayout() {
  const router = useRouter();
  const { badgeCount } = useNotificationContext();

  // Create swipe gesture using PanResponder (simpler, less likely to crash)
  const panResponder = useRef(
    PanResponder.create({
      onMoveShouldSetPanResponder: (evt, gestureState) => {
        // Only respond to horizontal swipes
        return (
          Math.abs(gestureState.dx) > Math.abs(gestureState.dy) &&
          Math.abs(gestureState.dx) > 20
        );
      },
      onPanResponderRelease: (evt, gestureState) => {
        // Detect swipe from left to right
        if (gestureState.dx > 100 && gestureState.vx > 0.5) {
          router.push("/(tabs)/create");
        }
      },
    })
  ).current;

  const styles = StyleSheet.create({
    container: {
      flex: 1,
      backgroundColor: theme.colors.background,
    },
    gestureContainer: {
      flex: 1,
    },
  });

  return (
    <SafeAreaProvider>
      <SafeAreaView style={styles.container} edges={["top"]}>
        <View style={styles.gestureContainer} {...panResponder.panHandlers}>
          <Tabs
            screenOptions={{
              headerShown: false,
              tabBarStyle: {
                backgroundColor: theme.colors.background,
              },
              tabBarActiveTintColor: theme.colors.text,
              tabBarInactiveTintColor: theme.colors.gray,
              tabBarShowLabel: false,
              sceneStyle: { backgroundColor: theme.colors.background },
            }}
          >
            {TAB_ITEMS.map((tab) => (
              <Tabs.Screen
                key={tab.name}
                name={tab.name}
                options={{
                  title: tab.title,
                  tabBarIcon: ({ color }) => (
                    <TabBarIcon
                      name={tab.icon}
                      color={color}
                      iconFamily={tab.iconFamily}
<<<<<<< HEAD
                      showBadge={tab.name === 'notifications'}
                      badgeCount={tab.name === 'notifications' ? badgeCount : 0}
=======
                      showBadge={tab.name === "notifications"}
                      badgeCount={
                        tab.name === "notifications" ? unreadCount : 0
                      }
>>>>>>> c1219365
                    />
                  ),
                  ...(tab.name === "profile" && {
                    href: {
                      pathname: "/(tabs)/profile",
                      params: {},
                    },
                  }),
                }}
              />
            ))}
          </Tabs>
        </View>
      </SafeAreaView>
    </SafeAreaProvider>
  );
}

function TabBarIcon(props: {
  name: string;
  color: string;
  iconFamily: "Ionicons";
  showBadge?: boolean;
  badgeCount?: number;
}) {
  const { name, color, showBadge = false, badgeCount = 0 } = props;

  if (showBadge) {
    return <BadgedIcon name={name} color={color} badgeCount={badgeCount} />;
  }

  return (
    <Ionicons
      name={name as any}
      size={24}
      color={color}
      style={{ marginBottom: -10 }}
    />
  );
}<|MERGE_RESOLUTION|>--- conflicted
+++ resolved
@@ -1,13 +1,3 @@
-<<<<<<< HEAD
-import { Ionicons } from '@expo/vector-icons';
-import { Tabs, useRouter } from 'expo-router';
-import { StyleSheet, View, PanResponder } from 'react-native';
-import { SafeAreaProvider, SafeAreaView } from 'react-native-safe-area-context';
-import { useRef } from 'react';
-import { theme } from '~/lib/theme';
-import { BadgedIcon } from '~/components/ui/BadgedIcon';
-import { useNotificationContext } from '~/lib/notifications-context';
-=======
 import { Ionicons } from "@expo/vector-icons";
 import { Tabs, useRouter } from "expo-router";
 import { StyleSheet, View, PanResponder } from "react-native";
@@ -15,8 +5,7 @@
 import { useRef } from "react";
 import { theme } from "~/lib/theme";
 import { BadgedIcon } from "~/components/ui/BadgedIcon";
-import { useNotifications } from "~/lib/hooks/useNotifications";
->>>>>>> c1219365
+import { useNotificationContext } from "~/lib/notifications-context";
 
 const TAB_ITEMS = [
   {
@@ -117,15 +106,8 @@
                       name={tab.icon}
                       color={color}
                       iconFamily={tab.iconFamily}
-<<<<<<< HEAD
-                      showBadge={tab.name === 'notifications'}
-                      badgeCount={tab.name === 'notifications' ? badgeCount : 0}
-=======
                       showBadge={tab.name === "notifications"}
-                      badgeCount={
-                        tab.name === "notifications" ? unreadCount : 0
-                      }
->>>>>>> c1219365
+                      badgeCount={tab.name === "notifications" ? badgeCount : 0}
                     />
                   ),
                   ...(tab.name === "profile" && {
