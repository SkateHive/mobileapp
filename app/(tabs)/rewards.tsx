import React, { useState, useEffect } from 'react';
import { View, ScrollView, ActivityIndicator, Pressable } from 'react-native';
import { SafeAreaView } from 'react-native-safe-area-context';
import { Text } from '~/components/ui/text';
<<<<<<< HEAD
import { Leaderboard } from '~/components/Leaderboard/leaderboard';
import * as SecureStore from 'expo-secure-store';
=======
>>>>>>> 7400846a
import { useColorScheme } from '~/lib/useColorScheme';
import { Ionicons } from '@expo/vector-icons';
import { useAuth } from '~/lib/auth-provider';
import { getBalance, getRewards } from '~/lib/api';

interface BalancetData {
  account_name: string;
  hive: string;
  hbd: string;
  vests: string;
  hp_equivalent: string;
  hive_savings: string;
  hbd_savings: string;
}

interface RewardsData {
  summary: {
    total_pending_payout: string;
    pending_hbd: string;
    pending_hp: string;
    pending_posts_count: string;
    total_author_rewards: string;
    total_curator_payouts: string;
  };
  pending_posts: {
    title: string;
    permlink: string;
    created: string;
    cashout_time: string;
    remaining_till_cashout: {
      days: number;
      hours: number;
      minutes: number;
      seconds: number;
      milliseconds: number;
    };
    last_payout: string;
    pending_payout_value: string;
    author_rewards: string;
    author_rewards_in_hive: string;
    total_payout_value: string;
    curator_payout_value: string;
    beneficiary_payout_value: string;
    total_rshares: string;
    net_rshares: string;
    total_vote_weight: string;
    beneficiaries: string;
    max_accepted_payout: string;
    percent_hbd: number;
    allow_votes: boolean;
    allow_curation_rewards: boolean;
  }[];
}

export default function WalletScreen() {
  const { isDarkColorScheme } = useColorScheme();
  const { username } = useAuth();
  const [rewardsData, setRewardsData] = useState<RewardsData | null>(null);
  const [balanceData, setBalancetData] = useState<BalancetData | null>(null);
  const [showWallet, setShowWallet] = useState(false);
  const [isLoading, setIsLoading] = useState(true);

  useEffect(() => {
    if (username === 'SPECTATOR') {
      setBalancetData({
        account_name: 'SPECTATOR',
        hive: '0.000',
        hbd: '0.000',
        vests: '0.000000',
        hp_equivalent: '0.000',
        hive_savings: '0.000',
        hbd_savings: '0.000'
      });

      // Sample pending posts data
      const pendingPosts = [
        {
          title: "Cast",
          permlink: "20250322t212846952z",
          created: "2025-03-22T21:28:51.000Z",
          cashout_time: "2025-03-29T21:28:51.000Z",
          remaining_till_cashout: {
            days: 2,
            hours: 2,
            minutes: 52,
            seconds: 28,
            milliseconds: 939.114,
          },
          last_payout: "1969-12-31T23:59:59.000Z",
          pending_payout_value: "0.652",
          author_rewards: "0.000",
          author_rewards_in_hive: "0.000",
          total_payout_value: "0.000",
          curator_payout_value: "0.000",
          beneficiary_payout_value: "0.000",
          total_rshares: "1998435488436",
          net_rshares: "1998435488436",
          total_vote_weight: "1063097913587",
          beneficiaries: "[]",
          max_accepted_payout: "1000000.0",
          percent_hbd: 10000,
          allow_votes: true,
          allow_curation_rewards: true,
        },
        {
          title: "Cast",
          permlink: "20250322t184101574z",
          created: "2025-03-22T18:41:06.000Z",
          cashout_time: "2025-03-29T18:41:06.000Z",
          remaining_till_cashout: {
            days: 2,
            hours: 0,
            minutes: 4,
            seconds: 43,
            milliseconds: 939.114,
          },
          last_payout: "1969-12-31T23:59:59.000Z",
          pending_payout_value: "0.549",
          author_rewards: "0.000",
          author_rewards_in_hive: "0.000",
          total_payout_value: "0.000",
          curator_payout_value: "0.000",
          beneficiary_payout_value: "0.000",
          total_rshares: "1672473484204",
          net_rshares: "1672473484204",
          total_vote_weight: "840575235532",
          beneficiaries: "[]",
          max_accepted_payout: "1000000.0",
          percent_hbd: 10000,
          allow_votes: true,
          allow_curation_rewards: true,
        },
      ];

      // Sample rewards data
      const rewardsData: RewardsData = {
        summary: {
          total_pending_payout: '0.000',
          pending_hbd: '0.000',
          pending_hp: '0.000',
          pending_posts_count: `${pendingPosts.length}`,
          total_author_rewards: '0.000',
          total_curator_payouts: '0.000',
        },
        pending_posts: pendingPosts,
      };

      setRewardsData(rewardsData);
      setIsLoading(false);
      return;
    }
  }, [username]);

  useEffect(() => {
    const fetchBalancetData = async () => {
      if (!username || username === 'SPECTATOR') return;

      try {
        setIsLoading(true);
        const [rewardsData, balanceData] = await Promise.all([
          getRewards(username),
          getBalance(username)
        ]);

        if (rewardsData) {
          setRewardsData(rewardsData);
        }
        if (balanceData) {
          setBalancetData(balanceData);
        }
      } catch (error) {
        console.error('Error fetching balance data:', error);
      } finally {
        setIsLoading(false);
      }
    };

    fetchBalancetData();
  }, [username]);

  if (isLoading) {
    return (
      <SafeAreaView edges={['bottom']} className="flex-1 bg-background">
        <ActivityIndicator
          size="large"
          color={isDarkColorScheme ? '#ffffff' : '#000000'}
        />
      </SafeAreaView>
    );
  }

  return (
    <SafeAreaView edges={['bottom']} className="flex-1 bg-background">
      <ScrollView className="flex-1">
        <View className="p-2 space-y-4">
          {/* Profile Info Section */}
          <View className="w-full">
            <View className="items-center py-4">


              {/* Header */}
              {/* <Text className="text-2xl font-bold">Rewards</Text> */}

              {/* Rewards Section */}
              {rewardsData && (
                <View className="w-full py-4">

                  <View className="items-center">
                    <View
                      className="w-24 h-24 rounded-full bg-foreground/10 items-center justify-center"
                      style={{ borderWidth: 3, borderColor: isDarkColorScheme ? '#ffffff20' : '#00000020' }}
                    >
                      <Ionicons
                        name="trophy-outline"
                        size={48}
                        color={isDarkColorScheme ? '#FFD700' : '#DAA520'}
                      />
                    </View>
                    <Text className="text-xl font-bold mt-2">Rewards</Text>
                  </View>



                  <View className="px-6 mt-4">
                    <View className="space-y-3">
                      <View className="flex-row justify-between">
                        <Text className="text-lg opacity-70">Pending Payout:</Text>
                        <Text className="text-lg font-medium">{rewardsData.summary.total_pending_payout} HBD</Text>
                      </View>
                      <View className="flex-row justify-between">
                        <Text className="text-lg opacity-70">Pending Posts:</Text>
                        <Text className="text-lg font-medium">{rewardsData.summary.pending_posts_count}</Text>
                      </View>
                      <View className="flex-row justify-between">
                        <Text className="text-lg opacity-70">Author Rewards:</Text>
                        <Text className="text-lg font-medium">{rewardsData.summary.total_author_rewards}</Text>
                      </View>
                      <View className="flex-row justify-between">
                        <Text className="text-lg opacity-70">Curator Payouts:</Text>
                        <Text className="text-lg font-medium">{rewardsData.summary.total_curator_payouts}</Text>
                      </View>
                    </View>
                  </View>

                  <View className="px-6 mt-4">
                    <View className="space-y-3">
                      <View className="flex-row justify-between">
                        <Text className="text-lg opacity-70">Pending Posts:</Text>
                      </View>
                      {rewardsData.pending_posts.map((post, index) => (
                        <View key={index} className="flex-row justify-between">
                          <Text className="text-lg opacity-70">{post.title}</Text>
                          <View className="flex-row space-x-2">
                            <Text className="text-lg opacity-70">Pending Payout Value:</Text>
                            <Text className="text-lg font-medium">{post.pending_payout_value}</Text>
                          </View>
                          <View className="flex-row space-x-2">
                            <Text className="text-lg opacity-70">Remaining Till Cashout:</Text>
                            <Text className="text-lg font-medium">
                              {post.remaining_till_cashout.days} days, {post.remaining_till_cashout.hours} hours, {post.remaining_till_cashout.minutes} minutes, {post.remaining_till_cashout.seconds} seconds
                            </Text>
                          </View>
                        </View>
                      ))}
                    </View>
                  </View>

                </View>
              )}


              {/* Wallet Section */}
              <View className="w-full py-6 bg-foreground/5 rounded-xl">
                <View className="flex-row items-center justify-between px-6">
                  <View className="flex-row items-center">
                    <Text className="text-xl font-bold">Balance</Text>
                  </View>
                  <Pressable onPress={() => setShowWallet(!showWallet)}>
                    <Ionicons
                      name={showWallet ? "eye-outline" : "eye-off-outline"}
                      size={24}
                      color={isDarkColorScheme ? '#ffffff' : '#000000'}
                    />
                  </Pressable>
                </View>
                {showWallet && balanceData && (
                  <View className="px-6 mt-4 space-y-3">
                    <View className="flex-row justify-between">
                      <Text className="text-lg opacity-70">HIVE:</Text>
                      <Text className="text-lg font-medium">{balanceData.hive}</Text>
                    </View>
                    <View className="flex-row justify-between">
                      <Text className="text-lg opacity-70">HBD:</Text>
                      <Text className="text-lg font-medium">{balanceData.hbd}</Text>
                    </View>
                    <View className="flex-row justify-between">
                      <Text className="text-lg opacity-70">HP:</Text>
                      <Text className="text-lg font-medium">{balanceData.hp_equivalent}</Text>
                    </View>
                    <View className="flex-row justify-between">
                      <Text className="text-lg opacity-70">Savings:</Text>
                      <View className="items-end">
                        <Text className="text-lg font-medium">{balanceData.hive_savings} HIVE</Text>
                        <Text className="text-lg font-medium">{balanceData.hbd_savings} HBD</Text>
                      </View>
                    </View>
                  </View>
                )}
              </View>

                <Leaderboard />

            </View>
          </View>
        </View>
      </ScrollView>
    </SafeAreaView>
  );
}<|MERGE_RESOLUTION|>--- conflicted
+++ resolved
@@ -2,11 +2,7 @@
 import { View, ScrollView, ActivityIndicator, Pressable } from 'react-native';
 import { SafeAreaView } from 'react-native-safe-area-context';
 import { Text } from '~/components/ui/text';
-<<<<<<< HEAD
 import { Leaderboard } from '~/components/Leaderboard/leaderboard';
-import * as SecureStore from 'expo-secure-store';
-=======
->>>>>>> 7400846a
 import { useColorScheme } from '~/lib/useColorScheme';
 import { Ionicons } from '@expo/vector-icons';
 import { useAuth } from '~/lib/auth-provider';
