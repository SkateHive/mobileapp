--- conflicted
+++ resolved
@@ -11,11 +11,6 @@
 import { useColorScheme } from '~/lib/useColorScheme';
 import { MatrixRain } from '../ui/loading-effects/MatrixRain';
 import { LoginForm } from './LoginForm';
-<<<<<<< HEAD
-import { Button } from '../ui/button';
-import { Text } from '../ui/text';
-=======
->>>>>>> e53faeaa
 
 // Enable LayoutAnimation for Android
 if (Platform.OS === 'android') {
@@ -28,12 +23,7 @@
 
 export function AuthScreen() {
   const { isDarkColorScheme } = useColorScheme();
-<<<<<<< HEAD
-  const { storedUsers, login, loginStoredUser, enterSpectatorMode, deleteAllStoredUsers } = useAuth();
-  const [showLogin, setShowLogin] = React.useState(true);
-=======
   const { storedUsers, login, loginStoredUser, enterSpectatorMode } = useAuth();
->>>>>>> e53faeaa
   const [username, setUsername] = React.useState('');
   const [password, setPassword] = React.useState('');
   const [message, setMessage] = React.useState('');
@@ -148,41 +138,6 @@
     >
       <MatrixRain />
       <View className="flex-1 items-center justify-center p-8">
-<<<<<<< HEAD
-        {!showLogin ? (
-          // <PathSelection
-          //   storedUsers={storedUsers}
-          //   onLogin={() => setShowLogin(true)}
-          //   onSpectator={handleSpectator}
-          //   onQuickLogin={handleQuickLogin}
-          //   onDeleteAllUsers={handleDeleteAllUsers}
-          //   isDarkColorScheme={isDarkColorScheme}
-          // />
-          <></>
-        ) : (
-          <>
-            <LoginForm
-              username={username}
-              password={password}
-              message={message}
-              onUsernameChange={(text) => setUsername(text.toLowerCase())}
-              onPasswordChange={setPassword}
-              onSubmit={handleSubmit}
-              isDarkColorScheme={isDarkColorScheme}
-            />
-
-            <Button className="mt-10"
-              onPress={handleSpectator}
-              variant="default"
-              size="xl"
-            >
-              <Text className="text-xl font-bold text-center text-background">
-                Enter as Spectator
-              </Text>
-            </Button>
-          </>
-        )}
-=======
         <LoginForm
           username={username}
           password={password}
@@ -195,7 +150,6 @@
           onQuickLogin={handleQuickLogin}
           isDarkColorScheme={isDarkColorScheme}
         />
->>>>>>> e53faeaa
       </View>
     </View>
   );
